--- conflicted
+++ resolved
@@ -484,19 +484,19 @@
   }
 
   /**
-<<<<<<< HEAD
    * Check if the UI should show the takeoff button
    * @returns {boolean}
    */
   showTakeoff(): boolean {
     return !this._flying
-=======
+  }
+
+  /**
    * Return metadata from the vehicle
    * @returns {MetadataFile}
    */
   metadata(): MetadataFile {
     return this._metadata
->>>>>>> 40a203c3
   }
 
   /**
